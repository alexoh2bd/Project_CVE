# CVEye

### *A Machine Learning Lens on Exploitable Vulnerabilities*

CVEye is a predictive analytics platform that estimates the real-world exploitation risk of known security vulnerabilities (CVEs). By combining data from **NVD** and **CISA KEV**, CVEye produces a probability score indicating whether a vulnerability is likely to be exploited in the wild—empowering security teams to prioritize remediation with confidence.

---

# 📌 1. Project Overview & Goals

Modern vulnerability databases track thousands of CVEs each year, but only a fraction are actively exploited. CVEye aims to:

* Predict whether a CVE is likely to be exploited.
* Provide a machine-learning–driven risk score for prioritization.
* Automate ingestion and processing of vulnerability metadata.
* Offer a deployable API for real-time predictions.
* Deliver a lightweight front-end for interacting with model results.

---

# 📦 2. Dataset Description

CVEye integrates two major datasets:

### **1. National Vulnerability Database (NVD)**
* NVD [API Key Link (developers)](https://nvd.nist.gov/developers/request-an-api-key)
* Source of core CVE metadata: CVSS, CWE, descriptions, severity, etc.
* Pulled using the optional NVD API key.
* Format: JSON.

### **2. CISA Known Exploited Vulnerabilities (KEV) Catalog**
* KEV [Website Link](https://www.cisa.gov/known-exploited-vulnerabilities-catalog)
* Provides ground-truth exploitation labels.
* Manually downloaded as CSV into `data/external/`.

### **Merged Dataset**

All datasets are processed and joined in BigQuery and output to:

```
data/merged/processed_dataset.csv
```

---

# 🤖 3. Model Architecture & Evaluation

### **Model Architecture**

The ML pipeline includes:

* Feature extraction from NVD (CVSS metrics, CWE, textual data)
* Feature engineering using Pandas & BigQuery SQL
* Logistic Regression model (baseline)
* Model serialization via pickle → `models/logistic_regression_model.pkl`

### **Evaluation Metrics**

| Metric    | Score |
| --------- | ----- |
| Accuracy  | 1.0   |
| ROC-AUC   | 1.0   |
| Precision | 1.0   |
| Recall    | 1.0   |

Here’s a clean, GitHub-ready way to integrate **W&B metric visualization** directly into your *Model Architecture & Evaluation* section.
I’ll add it **without disrupting your structure**, and in a style consistent with the rest of the README.

---

### **Model Architecture**

The ML pipeline includes:

* Feature extraction from NVD (CVSS metrics, CWE, textual data)
* Feature engineering using Pandas & BigQuery SQL
* Logistic Regression model (baseline)
* Model serialization via pickle → `models/logistic_regression_model.pkl`

---

### **Evaluation Metrics**

| Metric    | Score |
| --------- | ----- |
| Accuracy  | 1.0   |
| ROC-AUC   | 1.0   |
| Precision | 1.0   |
| Recall    | 1.0   |

*(These values reflect the most recent training output—subject to change based on dataset updates.)*

---

### 📈 **Viewing Model Metrics in Weights & Biases (W&B)**

CVEye tracks all training runs, metrics, and artifacts using **Weights & Biases**.

To view training dashboards:

1. Log in to W&B

   ```bash
   wandb login
   ```

2. Open the project dashboard:
   **[https://wandb.ai/](https://wandb.ai/alexoh2020-duke-university/CVE-logreg-pipeline)**

3. Once a project member shares dashboard access, you can explore:

   * Training & validation curves
   * ROC-AUC over time
   * Precision/recall trends
   * Confusion matrices
   * Model artifacts (logged `.pkl` files)
   * System metrics (CPU, GPU, memory usage)



---

# ☁️ 4. Cloud Services Used

| Service                      | Purpose                                                   |
| ---------------------------- | --------------------------------------------------------- |
| **Google BigQuery**          | Centralized storage, feature engineering, data processing |
| **Google Cloud Run**         | Deployment of FastAPI prediction service                  |
| **Google Artifact Registry** | (Optional) Stores versioned Docker images                 |
| **Google IAM**               | Handles service account privileges                        |

---

# 🛠️ 5. Setup & Usage Instructions

## 🔧 Environment Setup

```bash
git clone https://github.com/your-username/Project_CVE.git
cd Project_CVE

python -m venv venv
source ./venv/bin/activate   # Windows: venv\Scripts\activate

pip install -r requirements.txt
```

---

## 🔑 Configuration & Credentials

### **NVD API Key (optional)**

Create `.env`:
Get an NVD API key [here](https://nvd.nist.gov/developers/)

```
NVD_API_KEY=your_api_key_here
```

### **Google Cloud BigQuery (required)**

Save GCP service account key as:

```
credentials.json
```

---

## ⚙️ Running the ML Pipeline

### 1. Add External Data

Download CISA KEV CSV → place into:

```
data/external/
```

### 2. Run End-to-End Pipeline

```bash
source ./run_ingestion.sh
```

Or run the second half of the pipeline with components pulling data from BigQuery and training LRmodel:

```bash
# Pull data from BigQuery, Train / Test Split, and produce processor
python3 project/pdpipeline/mlpipeline.py
# Train LR model
python3 project/modeling/LRmodel.py
```

**Outputs:**

* Processed data → `data/merged/`
* Model → `models/logistic_regression_model.pkl`

---

# 🐳 6. Deploying the API (Docker + Cloud Run)

### A. Local Testing

```bash
docker build --platform linux/amd64 -t cve_api_image .
docker run -p 8080:8080 cve_api_image
```

### B. Deploy to Google Cloud Run

```bash
gcloud run deploy cve-api-image \
  --source . \
  --port 8080 \
  --allow-unauthenticated
```

---

# 🔗 7. Links to Deployed Services

<<<<<<< HEAD
## 🌐 Step 5: Front-end (Streamlit on Hugging Face Spaces)

You can drive the public API with a lightweight Streamlit UI.

**Run locally**

```bash
pip install -r frontend/requirements.txt
API_URL=http://localhost:8000/predict streamlit run frontend/app.py
```

**Deploy to Hugging Face Spaces**

1. Push `frontend/` to your repo (this project already includes `frontend/app.py` and `frontend/requirements.txt`).
2. Create a new Space → choose **Streamlit** → connect this repository or upload the `frontend/` folder.
3. In Space **Settings → Secrets**, add:
   * `API_URL=https://your-cloud-run-url/predict`
   * (optional) `HEALTH_URL=https://your-cloud-run-url/health`
4. Deploy the Space; the app will read the secrets and call your public API.

**Live app**

Add your Space link here once deployed (e.g., `https://huggingface.co/spaces/<org>/<space-name>`).

**What the front-end does**

- Collects CVSS-style inputs (scores and categories), uses the saved preprocessor (`data/traintest/preprocessor.joblib`) to expand them into the 91-feature vector expected by the model, and sends them to `/predict`.
- Shows predicted class (Not Exploited / Likely Exploited) with confidence; highlights “High” only when class=1 and above the adjustable threshold.
- Defaults to the Cloud Run API URL you provided; override via env vars if needed.

## 📂 Project Structure
=======
> Replace these with your actual deployment URLs

| Service                  | URL                                                            |
| ------------------------ | -------------------------------------------------------------- |
| **CVE Prediction API** | [https://cve-api-image-499266163270.us-east1.run.app](https://cve-api-image-499266163270.us-east1.run.app) |
| **CVEye Front-End App**  | [https://your-frontend-url](https://your-frontend-url)         |

---

# 📂 8. Project Structure
>>>>>>> 8c0d98cb

```
├── Dockerfile
├── Makefile
├── README.md
├── requirements.txt
├── credentials.json        # GCP service account (ignored)
├── .env                    # NVD API key (ignored)
│
├── data
│   ├── external            # CISA KEV CSV
│   └── merged              # Final training data
│
├── models                  # Trained ML models (.pkl)
│
├── data/traintest
│   ├── preprocessor.joblib        # Saved ColumnTransformer (used by Streamlit UI)
│   └── feature_metadata.joblib    # Feature names/metadata (used by Streamlit UI)
│
└── project
    ├── app                 # FastAPI service
    │   ├── main.py
    │   └── schemas.py
    └── pdpipeline          # ETL + Modeling pipeline
        └── process.py
```

---

# 🛠️ Tech Stack

* **Python**, Pandas, NumPy
* **Scikit-Learn**, SHAP
* **FastAPI**, Uvicorn
* **Docker**, **Cloud Run**, **BigQuery**

---

# 📚 Referenced AI

FastAPI Code: [https://gemini.google.com/share/0660dc2e3cbd](https://gemini.google.com/share/0660dc2e3cbd)
Deploy ML Code: [https://gemini.google.com/share/95cc22ffd1ec](https://gemini.google.com/share/95cc22ffd1ec)
VL Interpretability: [https://gemini.google.com/share/c656d0762764](https://gemini.google.com/share/c656d0762764)
README: [https://gemini.google.com/app/e4e03351e78bbfa8](https://gemini.google.com/app/e4e03351e78bbfa8)

<<<<<<< HEAD
Assistance: parts of this project (including the Streamlit front-end wiring and documentation) were completed with Codex on 2025-11-24.
### Referenced AI 
FastAPI Code: https://gemini.google.com/share/0660dc2e3cbd <br>
Deploy ML Code: https://gemini.google.com/share/95cc22ffd1ec <br>
VL Interpretability: https://gemini.google.com/share/c656d0762764 <br>
README: https://gemini.google.com/app/e4e03351e78bbfa8
=======
>>>>>>> 8c0d98cb
<|MERGE_RESOLUTION|>--- conflicted
+++ resolved
@@ -38,7 +38,7 @@
 All datasets are processed and joined in BigQuery and output to:
 
 ```
-data/merged/processed_dataset.csv
+data/merged/Main1.csv
 ```
 
 ---
@@ -222,8 +222,23 @@
 
 # 🔗 7. Links to Deployed Services
 
-<<<<<<< HEAD
-## 🌐 Step 5: Front-end (Streamlit on Hugging Face Spaces)
+> Replace these with your actual deployment URLs
+
+| Service                  | URL                                                            |
+| ------------------------ | -------------------------------------------------------------- |
+| **CVE Prediction API** | [https://cve-api-image-499266163270.us-east1.run.app](https://cve-api-image-499266163270.us-east1.run.app) |
+| **CVEye Front-End App**  | [https://your-frontend-url](https://your-frontend-url)         |
+
+---
+
+# 📂 8. Project Structure
+Run tests of the deployed api:
+
+```bash
+pytest
+```
+
+# 🌐 9: Front-end
 
 You can drive the public API with a lightweight Streamlit UI.
 
@@ -254,18 +269,6 @@
 - Defaults to the Cloud Run API URL you provided; override via env vars if needed.
 
 ## 📂 Project Structure
-=======
-> Replace these with your actual deployment URLs
-
-| Service                  | URL                                                            |
-| ------------------------ | -------------------------------------------------------------- |
-| **CVE Prediction API** | [https://cve-api-image-499266163270.us-east1.run.app](https://cve-api-image-499266163270.us-east1.run.app) |
-| **CVEye Front-End App**  | [https://your-frontend-url](https://your-frontend-url)         |
-
----
-
-# 📂 8. Project Structure
->>>>>>> 8c0d98cb
 
 ```
 ├── Dockerfile
@@ -304,19 +307,12 @@
 
 ---
 
+Assistance: parts of this project (including the Streamlit front-end wiring and documentation) were completed with Codex on 2025-11-24.
 # 📚 Referenced AI
 
 FastAPI Code: [https://gemini.google.com/share/0660dc2e3cbd](https://gemini.google.com/share/0660dc2e3cbd)
 Deploy ML Code: [https://gemini.google.com/share/95cc22ffd1ec](https://gemini.google.com/share/95cc22ffd1ec)
 VL Interpretability: [https://gemini.google.com/share/c656d0762764](https://gemini.google.com/share/c656d0762764)
-README: [https://gemini.google.com/app/e4e03351e78bbfa8](https://gemini.google.com/app/e4e03351e78bbfa8)
-
-<<<<<<< HEAD
-Assistance: parts of this project (including the Streamlit front-end wiring and documentation) were completed with Codex on 2025-11-24.
-### Referenced AI 
-FastAPI Code: https://gemini.google.com/share/0660dc2e3cbd <br>
-Deploy ML Code: https://gemini.google.com/share/95cc22ffd1ec <br>
-VL Interpretability: https://gemini.google.com/share/c656d0762764 <br>
-README: https://gemini.google.com/app/e4e03351e78bbfa8
-=======
->>>>>>> 8c0d98cb
+README: [https://gemini.google.com/app/e4e03351e78bbfa8
+](https://gemini.google.com/app/e4e03351e78bbfa8)
+
